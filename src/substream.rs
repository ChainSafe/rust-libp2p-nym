use futures::{
    io::{Error as IoError, ErrorKind},
    AsyncRead, AsyncWrite,
};
use nym_sphinx::addressing::clients::Recipient;
use parking_lot::Mutex;
use std::{
    pin::Pin,
    sync::{
        atomic::{AtomicU64, Ordering},
        Arc,
    },
    task::{Context, Poll},
};
use tokio::sync::{
    mpsc::{UnboundedReceiver, UnboundedSender},
    oneshot::Receiver,
};
use tracing::debug;

use crate::message::{
    ConnectionId, Message, OutboundMessage, SubstreamId, SubstreamMessage, TransportMessage,
};

#[derive(Debug)]
pub struct Substream {
    remote_recipient: Recipient,
    connection_id: ConnectionId,
    pub(crate) substream_id: SubstreamId,

    /// inbound messages; inbound_tx is in the corresponding Connection
    pub(crate) inbound_rx: UnboundedReceiver<Vec<u8>>,

    /// outbound messages; go directly to the mixnet
    outbound_tx: UnboundedSender<OutboundMessage>,

    /// used to signal when the substream is closed
    close_rx: Receiver<()>,
    closed: Mutex<bool>,

    // buffer of data that's been written to the stream,
    // but not yet read by the application.
    unread_data: Mutex<Vec<u8>>,

    message_nonce: Arc<AtomicU64>,
}

impl Substream {
    pub(crate) fn new(
        remote_recipient: Recipient,
        connection_id: ConnectionId,
        substream_id: SubstreamId,
        inbound_rx: UnboundedReceiver<Vec<u8>>,
        outbound_tx: UnboundedSender<OutboundMessage>,
        close_rx: Receiver<()>,
        message_nonce: Arc<AtomicU64>,
    ) -> Self {
        Substream {
            remote_recipient,
            connection_id,
            substream_id,
            inbound_rx,
            outbound_tx,
            close_rx,
            closed: Mutex::new(false),
            unread_data: Mutex::new(vec![]),
            message_nonce,
        }
    }

    fn check_closed(mut self: Pin<&mut Self>, _cx: &mut Context<'_>) -> Result<(), IoError> {
        let closed_err = IoError::new(ErrorKind::Other, "stream closed");

        // close_rx will return an error if the channel is closed (ie. sender was dropped),
        // or if it's empty
        let received_closed = self.close_rx.try_recv();

        let mut closed = self.closed.lock();
        if *closed {
            return Err(closed_err);
        }

        if received_closed.is_ok() {
            *closed = true;
            return Err(closed_err);
        }

        Ok(())
    }
}

impl AsyncRead for Substream {
    fn poll_read(
        mut self: Pin<&mut Self>,
        cx: &mut Context<'_>,
        buf: &mut [u8],
    ) -> Poll<Result<usize, IoError>> {
        let closed_result = self.as_mut().check_closed(cx);
        if let Err(e) = closed_result {
            return Poll::Ready(Err(e));
        }

        let inbound_rx_data = self.inbound_rx.poll_recv(cx);

        // first, write any previously unread data to the buf
        let mut unread_data = self.unread_data.lock();
        let filled_len = if unread_data.len() > 0 {
            let unread_len = unread_data.len();
            let buf_len = buf.len();
            let copy_len = std::cmp::min(unread_len, buf_len);
            buf[..copy_len].copy_from_slice(&unread_data[..copy_len]);
            *unread_data = unread_data[copy_len..].to_vec();
            copy_len
        } else {
            0
        };

        if let Poll::Ready(Some(data)) = inbound_rx_data {
            if filled_len == buf.len() {
                // we've filled the buffer, so we'll have to save the rest for later
                let mut new = vec![];
                new.extend(unread_data.drain(..));
                new.extend(data.iter());
                *unread_data = new;
                return Poll::Ready(Ok(filled_len));
            }

            // otherwise, there's still room in the buffer, so we'll copy the rest of the data
            let remaining_len = buf.len() - filled_len;
            let data_len = data.len();

            // we have more data than buffer room remaining, save the extra for later
            if remaining_len < data_len {
                unread_data.extend_from_slice(&data[remaining_len..]);
            }

            let copied = std::cmp::min(remaining_len, data_len);
            buf[filled_len..filled_len + copied].copy_from_slice(&data[..copied]);
            debug!("poll_read copied {} bytes: data {:?}", copied, buf);
            return Poll::Ready(Ok(copied));
        }

        if filled_len > 0 {
            debug!("poll_read copied {} bytes: data {:?}", filled_len, buf);
            return Poll::Ready(Ok(filled_len));
        }

        Poll::Pending
    }
}

impl AsyncWrite for Substream {
    fn poll_write(
        mut self: Pin<&mut Self>,
        cx: &mut Context<'_>,
        buf: &[u8],
    ) -> Poll<Result<usize, IoError>> {
        if let Err(e) = self.as_mut().check_closed(cx) {
            return Poll::Ready(Err(e));
        }

        let nonce = self.message_nonce.fetch_add(1, Ordering::SeqCst);

        self.outbound_tx
            .send(OutboundMessage {
                recipient: self.remote_recipient,
                message: Message::TransportMessage(TransportMessage {
                    nonce,
                    id: self.connection_id.clone(),
                    message: SubstreamMessage::new_with_data(
                        self.substream_id.clone(),
                        buf.to_vec(),
                    ),
                }),
            })
            .map_err(|e| {
                IoError::new(
                    ErrorKind::Other,
                    format!("poll_write outbound_tx error: {}", e),
                )
            })?;

        Poll::Ready(Ok(buf.len()))
    }

    fn poll_flush(self: Pin<&mut Self>, cx: &mut Context<'_>) -> Poll<Result<(), IoError>> {
        if let Err(e) = self.check_closed(cx) {
            return Poll::Ready(Err(e));
        }

        Poll::Ready(Ok(()))
    }

    fn poll_close(self: Pin<&mut Self>, _cx: &mut Context<'_>) -> Poll<Result<(), IoError>> {
        let nonce = self.message_nonce.fetch_add(1, Ordering::SeqCst);

        let mut closed = self.closed.lock();
        if *closed {
            return Poll::Ready(Err(IoError::new(ErrorKind::Other, "stream closed")));
        }

        *closed = true;

        // send a close message to the mixnet
        self.outbound_tx
            .send(OutboundMessage {
                recipient: self.remote_recipient,
                message: Message::TransportMessage(TransportMessage {
                    nonce,
                    id: self.connection_id.clone(),
                    message: SubstreamMessage::new_close(self.substream_id.clone()),
                }),
            })
            .map_err(|e| {
                IoError::new(
                    ErrorKind::Other,
                    format!("poll_close outbound_rx error: {}", e),
                )
            })?;

        Poll::Ready(Ok(()))
    }
}

#[cfg(test)]
mod test {
    use futures::{AsyncReadExt, AsyncWriteExt};
    use nym_sphinx::addressing::clients::Recipient;
<<<<<<< HEAD
    use std::sync::atomic::AtomicU64;
    use std::sync::Arc;
    use testcontainers::{clients, core::WaitFor, images::generic::GenericImage};
=======
    use testcontainers::clients;
>>>>>>> bc3f7c49

    use super::Substream;
    use crate::message::{ConnectionId, Message, SubstreamId, SubstreamMessage, TransportMessage};
    use crate::mixnet::initialize_mixnet;
    use crate::test_utils::create_nym_client;

    #[tokio::test]
    async fn test_substream_poll_read_unread_data() {
        let (outbound_tx, _) = tokio::sync::mpsc::unbounded_channel();

        const MSG_INNER: &[u8] = "hello".as_bytes();
        let connection_id = ConnectionId::generate();
        let substream_id = SubstreamId::generate();

        let (inbound_tx, inbound_rx) = tokio::sync::mpsc::unbounded_channel();
        let (_, close_rx) = tokio::sync::oneshot::channel();

        let mut substream = Substream::new(
            Recipient::try_from_base58_string("D1rrpsysCGCYXy9saP8y3kmNpGtJZUXN9SvFoUcqAsM9.9Ssso1ea5NfkbMASdiseDSjTN1fSWda5SgEVjdSN4CvV@GJqd3ZxpXWSNxTfx7B1pPtswpetH4LnJdFeLeuY5KUuN").unwrap(),
            connection_id,
            substream_id,
            inbound_rx,
            outbound_tx,
            close_rx,
            Arc::new(AtomicU64::new(0)),
        );

        // test writing and reading w/ same length data
        let data = b"hello".to_vec();
        inbound_tx.send(data.clone()).unwrap();
        let mut buf = [0u8; 5];
        let read_len = substream.read(&mut buf).await.unwrap();
        assert_eq!(read_len, data.len());
        assert_eq!(buf.to_vec(), data);

        // test writing data longer than read buffer
        let data = b"nootwashere".to_vec();
        inbound_tx.send(data.clone()).unwrap();

        let mut buf = [0u8; 4];
        let read_len = substream.read(&mut buf).await.unwrap();
        assert_eq!(read_len, buf.len());
        assert_eq!(buf.to_vec(), b"noot".to_vec());

        let mut buf = [0u8; 7];
        let read_len = substream.read(&mut buf).await.unwrap();
        assert_eq!(read_len, buf.len());
        assert_eq!(buf.to_vec(), b"washere".to_vec());

        // test read buffer larger than written data
        let data = b"nootwashere".to_vec();
        inbound_tx.send(data.clone()).unwrap();
        let mut buf = [0u8; 16];
        let read_len = substream.read(&mut buf).await.unwrap();
        assert_eq!(read_len, data.len());
        assert_eq!(buf[..data.len()], data);
        assert_eq!(buf[data.len()..].to_vec(), vec![0u8; 16 - data.len()]);

        // test writing data longer than read buffer multiple times
        let data = b"nootwashere".to_vec();
        inbound_tx.send(data.clone()).unwrap();

        let mut buf = [0u8; 4];
        let read_len = substream.read(&mut buf).await.unwrap();
        assert_eq!(read_len, buf.len());
        assert_eq!(buf.to_vec(), b"noot".to_vec());

        let data = b"asdf".to_vec();
        inbound_tx.send(data.clone()).unwrap();

        let mut buf = [0u8; 4];
        let read_len = substream.read(&mut buf).await.unwrap();
        assert_eq!(read_len, buf.len());
        assert_eq!(buf.to_vec(), b"wash".to_vec());

        let mut buf = [0u8; 8];
        let read_len = substream.read(&mut buf).await.unwrap();
        assert_eq!(read_len, 7);
        assert_eq!(buf[..7], b"ereasdf".to_vec());
    }

    #[tokio::test]
    async fn test_substream_read_write() {
        let docker_client = clients::Cli::default();
        let nym_id = "test_substream_read_write";
        let (_container, uri) = create_nym_client(&docker_client, nym_id);
        let (self_address, mut mixnet_inbound_rx, outbound_tx) =
            initialize_mixnet(&uri, None).await.unwrap();

        const MSG_INNER: &[u8] = "hello".as_bytes();
        let connection_id = ConnectionId::generate();
        let substream_id = SubstreamId::generate();

        let (inbound_tx, inbound_rx) = tokio::sync::mpsc::unbounded_channel();
        let (_, close_rx) = tokio::sync::oneshot::channel();

        let mut substream = Substream::new(
            self_address,
            connection_id,
            substream_id,
            inbound_rx,
            outbound_tx,
            close_rx,
            Arc::new(AtomicU64::new(0)),
        );

        // send message to ourselves over the mixnet
        substream.write_all(MSG_INNER).await.unwrap();

        // receive full message over the mixnet
        let recv_msg = mixnet_inbound_rx.recv().await.unwrap();
        match recv_msg.0 {
            Message::TransportMessage(TransportMessage {
                nonce,
                id: _,
                message:
                    SubstreamMessage {
                        substream_id: _,
                        message_type: msg,
                    },
            }) => {
                assert_eq!(nonce, 1);
                match msg {
                    crate::message::SubstreamMessageType::Data(data) => {
                        assert_eq!(data, MSG_INNER);
                        // send message to substream inbound channel
                        inbound_tx.send(data).unwrap();
                    }
                    _ => panic!("unexpected message type"),
                }
            }
            _ => panic!("unexpected message"),
        }

        // read message from substream
        let mut buf = [0u8; MSG_INNER.len()];
        substream.read_exact(&mut buf).await.unwrap();
        assert_eq!(buf, MSG_INNER);

        // close substream
        substream.close().await.unwrap();

        // try to read/write to closed substream; should error
        substream.write_all(MSG_INNER).await.unwrap_err();
        substream.read_exact(&mut buf).await.unwrap_err();

        // assert a close message was sent over the mixnet
        let recv_msg = mixnet_inbound_rx.recv().await.unwrap();
        match recv_msg.0 {
            Message::TransportMessage(TransportMessage {
                nonce: _,
                id: _,
                message:
                    SubstreamMessage {
                        substream_id: _,
                        message_type: msg,
                    },
            }) => match msg {
                crate::message::SubstreamMessageType::Close => {}
                _ => panic!("unexpected message type"),
            },
            _ => panic!("unexpected message: {:?}", recv_msg.0),
        }
    }

    #[tokio::test]
    async fn test_substream_recv_close() {
        let docker_client = clients::Cli::default();
        let nym_id = "test_substream_recv_close";
        let (_container1, uri) = create_nym_client(&docker_client, nym_id);
        let (self_address, _, outbound_tx) = initialize_mixnet(&uri, None).await.unwrap();

        const MSG_INNER: &[u8] = "hello".as_bytes();
        let connection_id = ConnectionId::generate();
        let substream_id = SubstreamId::generate();

        let (_, inbound_rx) = tokio::sync::mpsc::unbounded_channel();
        let (close_tx, close_rx) = tokio::sync::oneshot::channel();

        let mut substream = Substream::new(
            self_address,
            connection_id,
            substream_id,
            inbound_rx,
            outbound_tx,
            close_rx,
            Arc::new(AtomicU64::new(0)),
        );

        // close substream
        close_tx.send(()).unwrap();

        // try to read/write to closed substream; should error
        substream.write_all(MSG_INNER).await.unwrap_err();
        let mut buf = [0u8; MSG_INNER.len()];
        substream.read_exact(&mut buf).await.unwrap_err();
    }
}<|MERGE_RESOLUTION|>--- conflicted
+++ resolved
@@ -226,13 +226,9 @@
 mod test {
     use futures::{AsyncReadExt, AsyncWriteExt};
     use nym_sphinx::addressing::clients::Recipient;
-<<<<<<< HEAD
     use std::sync::atomic::AtomicU64;
     use std::sync::Arc;
-    use testcontainers::{clients, core::WaitFor, images::generic::GenericImage};
-=======
     use testcontainers::clients;
->>>>>>> bc3f7c49
 
     use super::Substream;
     use crate::message::{ConnectionId, Message, SubstreamId, SubstreamMessage, TransportMessage};
