--- conflicted
+++ resolved
@@ -338,14 +338,8 @@
                 waker.wake();
             };
 
-<<<<<<< HEAD
-            Ok(timeout(Duration::from_secs(RESPONSE_TIMEOUT_SECS), connection_rx).await??)
-=======
-            // TODO: response timeout
-            let conn = connection_rx.await.map_err(Error::OneshotRecvError)?;
-            debug!("received connection response: id {:?}", conn.id);
+            let conn = timeout(Duration::from_secs(RESPONSE_TIMEOUT_SECS), connection_rx).await??;
             Ok((conn.peer_id, conn))
->>>>>>> dc74dc13
         }
         .boxed())
     }
@@ -430,15 +424,10 @@
 
     use super::{nym_address_to_multiaddress, NymTransport};
     use futures::{future::poll_fn, AsyncReadExt, AsyncWriteExt, FutureExt};
-<<<<<<< HEAD
-    use libp2p_core::Multiaddr;
-    use libp2p_core::{
-=======
     use libp2p::core::{
         identity::Keypair,
->>>>>>> dc74dc13
         transport::{Transport, TransportEvent},
-        StreamMuxer,
+        Multiaddr, StreamMuxer,
     };
     use std::{pin::Pin, str::FromStr};
     use testcontainers::{clients, core::WaitFor, images::generic::GenericImage};
