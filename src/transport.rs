--- conflicted
+++ resolved
@@ -389,25 +389,19 @@
     use futures::future::poll_fn;
     use libp2p_core::transport::{Transport, TransportEvent};
     use std::pin::Pin;
-<<<<<<< HEAD
+    use testcontainers::clients;
+    use testcontainers::core::WaitFor;
+    use testcontainers::images::generic::GenericImage;
     use tracing_subscriber::EnvFilter;
 
     #[tokio::test]
     async fn test_connection() {
         tracing_subscriber::fmt()
-            .with_env_filter(
-                EnvFilter::try_from_default_env().unwrap_or_else(|_| EnvFilter::new("debug")),
-            )
-            .init();
-
-        let dialer_uri = "ws://localhost:1977".to_string();
-=======
-    use testcontainers::clients;
-    use testcontainers::core::WaitFor;
-    use testcontainers::images::generic::GenericImage;
-
-    #[tokio::test]
-    async fn test_connection() {
+        .with_env_filter(
+            EnvFilter::try_from_default_env().unwrap_or_else(|_| EnvFilter::new("debug")),
+        )
+        .init();
+
         // First, use the testcontainers crate to instantiate
         // docker containers for as many nym instances as required.
         // NOTE: These take a few seconds to start, since it launches them one after
@@ -422,7 +416,6 @@
         let dialer_container = docker_client.run(nym_dialer_image);
         let dialer_port = dialer_container.get_host_port_ipv4(1977);
         let dialer_uri = format!("ws://0.0.0.0:{dialer_port}");
->>>>>>> b9906698
         let mut dialer_transport = NymTransport::new(&dialer_uri).await.unwrap();
         let nym_listener_image = GenericImage::new("nym", "latest")
             .with_env_var("NYM_ID", "test_connection_listener")
