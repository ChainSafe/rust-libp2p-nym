use futures::prelude::*;
use libp2p::core::{
    identity::Keypair,
    multiaddr::{Multiaddr, Protocol},
    transport::{ListenerId, TransportError, TransportEvent},
    PeerId, Transport,
};
use nym_sphinx::addressing::clients::Recipient;
use std::{
    collections::HashMap,
    pin::Pin,
    str::FromStr,
    task::{Context, Poll, Waker},
};
use tokio::{
    sync::{
        mpsc::{unbounded_channel, UnboundedReceiver, UnboundedSender},
        oneshot,
    },
    time::{timeout, Duration},
};
use tokio_stream::wrappers::UnboundedReceiverStream;
use tracing::debug;

use crate::connection::{Connection, PendingConnection};
use crate::error::Error;
use crate::message::{
    ConnectionId, ConnectionMessage, InboundMessage, Message, OutboundMessage, SubstreamMessage,
    TransportMessage,
};
use crate::mixnet::initialize_mixnet;
use crate::queue::MessageQueue;
use crate::DEFAULT_HANDSHAKE_TIMEOUT_SECS;

/// InboundTransportEvent represents an inbound event from the mixnet.
pub enum InboundTransportEvent {
    ConnectionRequest(Upgrade),
    ConnectionResponse,
    TransportMessage,
}

/// NymTransport implements the Transport trait using the Nym mixnet.
pub struct NymTransport {
    /// our Nym address
    self_address: Recipient,
    pub(crate) listen_addr: Multiaddr,
    pub(crate) listener_id: ListenerId,

    /// our libp2p keypair; currently not really used
    keypair: Keypair,

    /// established connections -> channel which sends messages received from
    /// the mixnet to the corresponding Connection
    connections: HashMap<ConnectionId, UnboundedSender<SubstreamMessage>>,

    /// outbound pending dials
    pending_dials: HashMap<ConnectionId, PendingConnection>,

    /// connection message queues
    message_queues: HashMap<ConnectionId, MessageQueue>,

    /// inbound mixnet messages
    inbound_stream: UnboundedReceiverStream<InboundMessage>,

    /// outbound mixnet messages
    outbound_tx: UnboundedSender<OutboundMessage>,

    /// inbound messages for Transport.poll()
    poll_rx: UnboundedReceiver<TransportEvent<Upgrade, Error>>,

    /// outbound messages to Transport.poll()
    poll_tx: UnboundedSender<TransportEvent<Upgrade, Error>>,

    waker: Option<Waker>,

    /// Timeout for the [`Upgrade`] future.
    handshake_timeout: Duration,
}

impl NymTransport {
    /// New transport.
    pub async fn new(uri: &String, keypair: Keypair) -> Result<Self, Error> {
        Self::new_maybe_with_notify_inbound(uri, keypair, None, None).await
    }

    /// New transport with a timeout.
    pub async fn new_with_timeout(
        uri: &String,
        keypair: Keypair,
        timeout: Duration,
    ) -> Result<Self, Error> {
        Self::new_maybe_with_notify_inbound(uri, keypair, None, Some(timeout)).await
    }

    /// Add timeout to transport and return self.
<<<<<<< HEAD
    pub fn with_timeout(mut self, timeout: Duration) -> Self {
=======
    pub async fn with_timeout(mut self, timeout: Duration) -> Self {
>>>>>>> 9af87901
        self.handshake_timeout = timeout;
        self
    }

    async fn new_maybe_with_notify_inbound(
        uri: &String,
        keypair: Keypair,
        notify_inbound_tx: Option<UnboundedSender<()>>,
        timeout: Option<Duration>,
    ) -> Result<Self, Error> {
        let (self_address, inbound_rx, outbound_tx) =
            initialize_mixnet(uri, notify_inbound_tx).await?;
        let listen_addr = nym_address_to_multiaddress(self_address)?;
        let listener_id = ListenerId::new();

        let (poll_tx, poll_rx) = unbounded_channel::<TransportEvent<Upgrade, Error>>();

        poll_tx
            .send(TransportEvent::NewAddress {
                listener_id,
                listen_addr: listen_addr.clone(),
            })
            .map_err(|_| Error::SendErrorTransportEvent)?;

        let inbound_stream = UnboundedReceiverStream::new(inbound_rx);
        let handshake_timeout =
            timeout.unwrap_or_else(|| Duration::from_secs(DEFAULT_HANDSHAKE_TIMEOUT_SECS));

        Ok(Self {
            self_address,
            listen_addr,
            listener_id,
            keypair,
            connections: HashMap::new(),
            pending_dials: HashMap::new(),
            message_queues: HashMap::new(),
            inbound_stream,
            outbound_tx,
            poll_rx,
            poll_tx,
            waker: None,
            handshake_timeout,
        })
    }

    pub(crate) fn peer_id(&self) -> PeerId {
        PeerId::from_public_key(&self.keypair.public())
    }

    fn handle_message_queue_on_connection_initiation(
        &mut self,
        id: &ConnectionId,
    ) -> Result<(), Error> {
        debug!("handle_message_queue_on_connection_initiation");
        let Some(inbound_tx) = self.connections.get(id) else {
            // this should not happen
            return Err(Error::NoConnectionForTransportMessage);
        };

        match self.message_queues.get_mut(id) {
            Some(queue) => {
                // update expected nonce
                queue.set_connection_message_received();

                // push pending inbound some messages in this case
                while let Some(msg) = queue.pop() {
                    debug!(
                        "popped queued message with nonce {} for connection",
                        msg.nonce
                    );
                    inbound_tx
                        .send(msg.message.clone())
                        .map_err(|e| Error::InboundSendError(e.to_string()))?;
                }
            }
            None => {
                // no queue exists for this connection, create one
                let queue = MessageQueue::new();
                self.message_queues.insert(id.clone(), queue);
                let queue = self.message_queues.get_mut(id).unwrap();
                queue.set_connection_message_received();
            }
        };

        debug!("returning from handle_message_queue_on_connection_initiation");
        Ok(())
    }

    // handle_connection_response resolves the pending connection corresponding to the response
    // (if there is one) into a Connection.
    fn handle_connection_response(&mut self, msg: &ConnectionMessage) -> Result<(), Error> {
        if self.connections.contains_key(&msg.id) {
            return Err(Error::ConnectionAlreadyEstablished);
        }

        if let Some(pending_conn) = self.pending_dials.remove(&msg.id) {
            // resolve connection and put into pending_conn channel
            let (conn, conn_tx) = self.create_connection_types(
                msg.peer_id,
                pending_conn.remote_recipient,
                msg.id.clone(),
            );

            self.connections.insert(msg.id.clone(), conn_tx);
            self.handle_message_queue_on_connection_initiation(&msg.id)?;

            pending_conn
                .connection_tx
                .send(conn)
                .map_err(|_| Error::ConnectionSendError)?;

            if let Some(waker) = self.waker.take() {
                waker.wake();
            }

            Ok(())
        } else {
            Err(Error::NoConnectionForResponse)
        }
    }

    /// handle_connection_request handles an incoming connection request, sends back a
    /// connection response, and finally completes the upgrade into a Connection.
    fn handle_connection_request(&mut self, msg: &ConnectionMessage) -> Result<Connection, Error> {
        if msg.recipient.is_none() {
            return Err(Error::NoneRecipientInConnectionRequest);
        }

        // ensure we don't already have a conn with the same id
        if self.connections.get(&msg.id).is_some() {
            return Err(Error::ConnectionIDExists);
        }

        let (conn, conn_tx) =
            self.create_connection_types(msg.peer_id, msg.recipient.unwrap(), msg.id.clone());
        self.connections.insert(msg.id.clone(), conn_tx);
        self.handle_message_queue_on_connection_initiation(&msg.id)?;

        let resp = ConnectionMessage {
            peer_id: self.peer_id(),
            recipient: None,
            id: msg.id.clone(),
        };

        self.outbound_tx
            .send(OutboundMessage {
                message: Message::ConnectionResponse(resp),
                recipient: msg.recipient.unwrap(),
            })
            .map_err(|e| Error::OutboundSendError(e.to_string()))?;

        if let Some(waker) = self.waker.take() {
            waker.wake();
        }

        Ok(conn)
    }

    fn handle_transport_message(&mut self, msg: TransportMessage) -> Result<(), Error> {
        let queue = match self.message_queues.get_mut(&msg.id) {
            Some(queue) => queue,
            None => {
                // no queue exists for this connection, create one
                let queue = MessageQueue::new();
                self.message_queues.insert(msg.id.clone(), queue);
                self.message_queues.get_mut(&msg.id).unwrap()
            }
        };

        queue.print_nonces();

        let nonce = msg.nonce;
        let Some(msg) = queue.try_push(msg) else {
            // don't push the message yet, it's been queued
            debug!("message with nonce {} queued for connection", nonce);
            return Ok(());
        };

        let Some(inbound_tx) = self.connections.get(&msg.id) else {
            return Err(Error::NoConnectionForTransportMessage);
        };

        // send original message
        debug!(
            "sending original message with nonce {} for connection",
            nonce
        );
        inbound_tx
            .send(msg.message.clone())
            .map_err(|e| Error::InboundSendError(e.to_string()))?;

        // try to pop queued messages and send them on inbound channel
        while let Some(msg) = queue.pop() {
            debug!(
                "popped queued message with nonce {} for connection",
                msg.nonce
            );
            inbound_tx
                .send(msg.message.clone())
                .map_err(|e| Error::InboundSendError(e.to_string()))?;
        }

        if let Some(waker) = self.waker.clone().take() {
            waker.wake();
        }

        Ok(())
    }

    fn create_connection_types(
        &self,
        remote_peer_id: PeerId,
        recipient: Recipient,
        id: ConnectionId,
    ) -> (Connection, UnboundedSender<SubstreamMessage>) {
        let (inbound_tx, inbound_rx) = unbounded_channel::<SubstreamMessage>();

        // representation of a connection; this contains channels for applications to read/write to.
        let conn = Connection::new(
            remote_peer_id,
            recipient,
            id,
            inbound_rx,
            self.outbound_tx.clone(),
        );

        // inbound_tx is what we write to when receiving messages on the mixnet,
        (conn, inbound_tx)
    }

    /// handle_inbound handles an inbound message from the mixnet, received via self.inbound_stream.
    fn handle_inbound(&mut self, msg: Message) -> Result<InboundTransportEvent, Error> {
        match msg {
            Message::ConnectionRequest(inner) => {
                debug!("got inbound connection request {:?}", inner);
                match self.handle_connection_request(&inner) {
                    Ok(conn) => {
                        let (connection_tx, connection_rx) =
                            oneshot::channel::<(PeerId, Connection)>();
                        let upgrade = Upgrade::new(connection_rx);
                        connection_tx
                            .send((inner.peer_id, conn))
                            .map_err(|_| Error::ConnectionSendError)?;
                        Ok(InboundTransportEvent::ConnectionRequest(upgrade))
                    }
                    Err(e) => Err(e),
                }
            }
            Message::ConnectionResponse(msg) => {
                debug!("got inbound connection response {:?}", msg);
                self.handle_connection_response(&msg)
                    .map(|_| InboundTransportEvent::ConnectionResponse)
            }
            Message::TransportMessage(msg) => {
                debug!("got inbound TransportMessage: {:?}", msg);
                self.handle_transport_message(msg)
                    .map(|_| InboundTransportEvent::TransportMessage)
            }
        }
    }
}

/// Upgrade represents a transport listener upgrade.
/// Note: we immediately upgrade a connection request to a connection,
/// so this only contains a channel for receiving that connection.
pub struct Upgrade {
    connection_tx: oneshot::Receiver<(PeerId, Connection)>,
}

impl Upgrade {
    fn new(connection_tx: oneshot::Receiver<(PeerId, Connection)>) -> Upgrade {
        Upgrade { connection_tx }
    }
}

impl Future for Upgrade {
    type Output = Result<(PeerId, Connection), Error>;

    // poll checks if the upgrade has turned into a connection yet
    fn poll(mut self: Pin<&mut Self>, cx: &mut Context<'_>) -> Poll<Self::Output> {
        self.connection_tx
            .poll_unpin(cx)
            .map_err(|_| Error::RecvError)
    }
}

impl Transport for NymTransport {
    type Output = (PeerId, Connection);
    type Error = Error;
    type ListenerUpgrade = Upgrade;
    type Dial = Pin<Box<dyn Future<Output = Result<Self::Output, Self::Error>> + Send>>;

    fn listen_on(&mut self, _: Multiaddr) -> Result<ListenerId, TransportError<Self::Error>> {
        // we should only allow listening on the multiaddress containing our Nym address
        Err(TransportError::Other(Error::Unimplemented))
    }

    fn remove_listener(&mut self, id: ListenerId) -> bool {
        if self.listener_id != id {
            return false;
        }

        // TODO: close channels?
        self.poll_tx
            .send(TransportEvent::ListenerClosed {
                listener_id: id,
                reason: Ok(()),
            })
            .expect("failed to send listener closed event");
        true
    }

    fn dial(&mut self, addr: Multiaddr) -> Result<Self::Dial, TransportError<Self::Error>> {
        debug!("dialing {}", addr);

        let id = ConnectionId::generate();

        // create remote recipient address
        let recipient = multiaddress_to_nym_address(addr).map_err(TransportError::Other)?;

        // create pending conn structs and store
        let (connection_tx, connection_rx) = oneshot::channel::<Connection>();

        let inner_pending_conn = PendingConnection::new(recipient, connection_tx);
        self.pending_dials.insert(id.clone(), inner_pending_conn);

        // put ConnectionRequest message into outbound message channel
        let msg = ConnectionMessage {
            peer_id: self.peer_id(),
            recipient: Some(self.self_address),
            id,
        };

        let outbound_tx = self.outbound_tx.clone();

        let mut waker = self.waker.clone();
        let handshake_timeout = self.handshake_timeout;
        Ok(async move {
            outbound_tx
                .send(OutboundMessage {
                    message: Message::ConnectionRequest(msg),
                    recipient,
                })
                .map_err(|e| Error::OutboundSendError(e.to_string()))?;

            debug!("sent outbound ConnectionRequest");
            if let Some(waker) = waker.take() {
                waker.wake();
            };

            let conn = timeout(handshake_timeout, connection_rx).await??;
            Ok((conn.peer_id, conn))
        }
        .boxed())
    }

    // dial_as_listener is unsupported.
    fn dial_as_listener(
        &mut self,
        _addr: Multiaddr,
    ) -> Result<Self::Dial, TransportError<Self::Error>> {
        Err(TransportError::Other(Error::Unimplemented))
    }

    fn poll(
        mut self: Pin<&mut Self>,
        cx: &mut Context<'_>,
    ) -> Poll<TransportEvent<Self::ListenerUpgrade, Self::Error>> {
        // new addresses + listener close events
        if let Poll::Ready(Some(res)) = self.poll_rx.recv().boxed().poll_unpin(cx) {
            return Poll::Ready(res);
        }

        // check for and handle inbound messages
        while let Poll::Ready(Some(msg)) = self.inbound_stream.poll_next_unpin(cx) {
            match self.handle_inbound(msg.0) {
                Ok(event) => match event {
                    InboundTransportEvent::ConnectionRequest(upgrade) => {
                        debug!("InboundTransportEvent::ConnectionRequest");
                        return Poll::Ready(TransportEvent::Incoming {
                            listener_id: self.listener_id,
                            upgrade,
                            local_addr: self.listen_addr.clone(),
                            send_back_addr: self.listen_addr.clone(),
                        });
                    }
                    InboundTransportEvent::ConnectionResponse => {
                        debug!("InboundTransportEvent::ConnectionResponse");
                    }
                    InboundTransportEvent::TransportMessage => {
                        debug!("InboundTransportEvent::TransportMessage");
                    }
                },
                Err(e) => {
                    return Poll::Ready(TransportEvent::ListenerError {
                        listener_id: self.listener_id,
                        error: e,
                    });
                }
            };
        }

        self.waker = Some(cx.waker().clone());
        Poll::Pending
    }

    fn address_translation(&self, _listen: &Multiaddr, _observed: &Multiaddr) -> Option<Multiaddr> {
        None
    }
}

fn nym_address_to_multiaddress(addr: Recipient) -> Result<Multiaddr, Error> {
    Multiaddr::from_str(&format!("/nym/{}", addr)).map_err(Error::FailedToFormatMultiaddr)
}

fn multiaddress_to_nym_address(multiaddr: Multiaddr) -> Result<Recipient, Error> {
    let mut multiaddr = multiaddr;
    match multiaddr.pop().unwrap() {
        Protocol::Nym(addr) => Recipient::from_str(&addr).map_err(Error::InvalidRecipientBytes),
        _ => Err(Error::InvalidProtocolForMultiaddr),
    }
}

#[cfg(test)]
mod test {
    use crate::connection::Connection;
    use crate::error::Error;
    use crate::message::{
        Message, OutboundMessage, SubstreamId, SubstreamMessage, SubstreamMessageType,
        TransportMessage,
    };
    use crate::substream::Substream;
    use crate::test_utils::create_nym_client;

    use super::{nym_address_to_multiaddress, NymTransport};
    use futures::{future::poll_fn, AsyncReadExt, AsyncWriteExt, FutureExt};
    use libp2p::core::{
        identity::Keypair,
        transport::{Transport, TransportEvent},
        Multiaddr, StreamMuxer,
    };
<<<<<<< HEAD
    use std::pin::Pin;
    use std::str::FromStr;
    use std::sync::atomic::Ordering;
=======
    use std::{pin::Pin, str::FromStr, sync::atomic::Ordering};
>>>>>>> 9af87901
    use testcontainers::clients;
    use tokio::sync::mpsc::{unbounded_channel, UnboundedReceiver, UnboundedSender};
    use tracing::info;
    use tracing_subscriber::EnvFilter;

    impl Connection {
        fn write(&self, msg: SubstreamMessage) -> Result<(), Error> {
            let nonce = self.message_nonce.fetch_add(1, Ordering::SeqCst);
            self.mixnet_outbound_tx
                .send(OutboundMessage {
                    recipient: self.remote_recipient,
                    message: Message::TransportMessage(TransportMessage {
                        nonce,
                        id: self.id.clone(),
                        message: msg,
                    }),
                })
                .map_err(|e| Error::OutboundSendError(e.to_string()))?;
            Ok(())
        }
    }

    impl NymTransport {
        async fn new_with_notify_inbound(
            uri: &String,
            notify_inbound_tx: UnboundedSender<()>,
        ) -> Result<Self, Error> {
            let local_key = Keypair::generate_ed25519();
            Self::new_maybe_with_notify_inbound(uri, local_key, Some(notify_inbound_tx), None).await
        }
    }

    #[tokio::test]
    async fn test_transport_connection() {
        tracing_subscriber::fmt()
            .with_env_filter(
                EnvFilter::try_from_default_env().unwrap_or_else(|_| EnvFilter::new("debug")),
            )
            .init();

        let docker_client = clients::Cli::default();
        let nym_id = "test_transport_connection_dialer";
        let (_container1, dialer_uri) = create_nym_client(&docker_client, nym_id);
        let (dialer_notify_inbound_tx, mut dialer_notify_inbound_rx) = unbounded_channel();
        let mut dialer_transport =
            NymTransport::new_with_notify_inbound(&dialer_uri, dialer_notify_inbound_tx)
                .await
                .unwrap();

        let nym_id = "test_transport_connection_listener";
        let (_container2, listener_uri) = create_nym_client(&docker_client, nym_id);
        let (listener_notify_inbound_tx, mut listener_notify_inbound_rx) = unbounded_channel();
        let mut listener_transport =
            NymTransport::new_with_notify_inbound(&listener_uri, listener_notify_inbound_tx)
                .await
                .unwrap();
        let listener_multiaddr =
            nym_address_to_multiaddress(listener_transport.self_address).unwrap();
        assert_new_address_event(Pin::new(&mut dialer_transport)).await;
        assert_new_address_event(Pin::new(&mut listener_transport)).await;

        // dial the remote peer
        let mut dial = dialer_transport.dial(listener_multiaddr).unwrap();

        // poll the dial to send the connection request message
        assert!(poll_fn(|cx| Pin::new(&mut dial).as_mut().poll_unpin(cx))
            .now_or_never()
            .is_none());
        listener_notify_inbound_rx.recv().await.unwrap();

        // should receive the connection request from the mixnet and send the connection response
        let res = poll_fn(|cx| Pin::new(&mut listener_transport).as_mut().poll(cx)).await;
        let mut upgrade = match res {
            TransportEvent::Incoming {
                listener_id,
                upgrade,
                local_addr,
                send_back_addr,
            } => {
                assert_eq!(listener_id, listener_transport.listener_id);
                assert_eq!(local_addr, listener_transport.listen_addr);
                assert_eq!(send_back_addr, listener_transport.listen_addr);
                upgrade
            }
            _ => panic!("expected TransportEvent::Incoming, got {:?}", res),
        };
        dialer_notify_inbound_rx.recv().await.unwrap();

        // should receive the connection response from the mixnet
        assert!(
            poll_fn(|cx| Pin::new(&mut dialer_transport).as_mut().poll(cx))
                .now_or_never()
                .is_none()
        );
        info!("waiting for connections...");

        // should be able to resolve the connections now
        let (_, mut listener_conn) = poll_fn(|cx| Pin::new(&mut upgrade).as_mut().poll_unpin(cx))
            .now_or_never()
            .expect("the upgrade should be ready")
            .expect("the upgrade should not error");
        let (_, mut dialer_conn) = poll_fn(|cx| Pin::new(&mut dial).as_mut().poll_unpin(cx))
            .now_or_never()
            .expect("the upgrade should be ready")
            .expect("the upgrade should not error");
        info!("connections established");

        // write messages from the dialer to the listener and vice versa
        send_and_receive_over_conns(
            b"hello".to_vec(),
            &mut dialer_conn,
            &mut listener_conn,
            Pin::new(&mut listener_transport),
            &mut listener_notify_inbound_rx,
        )
        .await;
        send_and_receive_over_conns(
            b"hi".to_vec(),
            &mut dialer_conn,
            &mut listener_conn,
            Pin::new(&mut listener_transport),
            &mut listener_notify_inbound_rx,
        )
        .await;
        send_and_receive_over_conns(
            b"world".to_vec(),
            &mut listener_conn,
            &mut dialer_conn,
            Pin::new(&mut dialer_transport),
            &mut dialer_notify_inbound_rx,
        )
        .await;
    }

    async fn assert_new_address_event(mut transport: Pin<&mut NymTransport>) {
        match poll_fn(|cx| transport.as_mut().poll(cx)).await {
            TransportEvent::NewAddress {
                listener_id,
                listen_addr,
            } => {
                assert_eq!(listener_id, transport.listener_id);
                assert_eq!(listen_addr, transport.listen_addr);
            }
            _ => panic!("expected TransportEvent::NewAddress"),
        }
    }

    async fn send_and_receive_over_conns(
        msg: Vec<u8>,
        conn1: &mut Connection,
        conn2: &mut Connection,
        mut transport2: Pin<&mut NymTransport>,
        notify_inbound_rx: &mut UnboundedReceiver<()>,
    ) {
        // send message over conn1 to conn2
        let substream_id = SubstreamId::generate();
        conn1
            .write(SubstreamMessage::new_with_data(
                substream_id.clone(),
                msg.clone(),
            ))
            .unwrap();
        notify_inbound_rx.recv().await.unwrap();

        // poll transport2 to push message from transport to connection
        assert!(poll_fn(|cx| transport2.as_mut().poll(cx))
            .now_or_never()
            .is_none());
        let substream_msg = conn2.inbound_rx.recv().await.unwrap();
        if let SubstreamMessageType::Data(data) = substream_msg.message_type {
            assert_eq!(data, msg);
        } else {
            panic!("expected data message");
        }
    }

    #[tokio::test]
    async fn test_transport_substream() {
        let docker_client = clients::Cli::default();
        let nym_id = "test_transport_substream_dialer";
        let (_container, dialer_uri) = create_nym_client(&docker_client, nym_id);
        let (dialer_notify_inbound_tx, mut dialer_notify_inbound_rx) = unbounded_channel();
        let mut dialer_transport =
            NymTransport::new_with_notify_inbound(&dialer_uri, dialer_notify_inbound_tx)
                .await
                .unwrap();

        let nym_id = "test_transport_substream_listener";
        let (_container1, listener_uri) = create_nym_client(&docker_client, nym_id);
        let (listener_notify_inbound_tx, mut listener_notify_inbound_rx) = unbounded_channel();
        let mut listener_transport =
            NymTransport::new_with_notify_inbound(&listener_uri, listener_notify_inbound_tx)
                .await
                .unwrap();
        let listener_multiaddr =
            nym_address_to_multiaddress(listener_transport.self_address).unwrap();
        assert_new_address_event(Pin::new(&mut dialer_transport)).await;
        assert_new_address_event(Pin::new(&mut listener_transport)).await;

        // dial the remote peer
        let mut dial = dialer_transport.dial(listener_multiaddr).unwrap();

        // poll the dial to send the connection request message
        assert!(poll_fn(|cx| Pin::new(&mut dial).as_mut().poll_unpin(cx))
            .now_or_never()
            .is_none());
        listener_notify_inbound_rx.recv().await.unwrap();

        // should receive the connection request from the mixnet and send the connection response
        let res = poll_fn(|cx| Pin::new(&mut listener_transport).as_mut().poll(cx)).await;
        let mut upgrade = match res {
            TransportEvent::Incoming {
                listener_id,
                upgrade,
                local_addr,
                send_back_addr,
            } => {
                assert_eq!(listener_id, listener_transport.listener_id);
                assert_eq!(local_addr, listener_transport.listen_addr);
                assert_eq!(send_back_addr, listener_transport.listen_addr);
                upgrade
            }
            _ => panic!("expected TransportEvent::Incoming, got {:?}", res),
        };
        dialer_notify_inbound_rx.recv().await.unwrap();

        // should receive the connection response from the mixnet
        assert!(
            poll_fn(|cx| Pin::new(&mut dialer_transport).as_mut().poll(cx))
                .now_or_never()
                .is_none()
        );
        info!("waiting for connections...");

        // should be able to resolve the connections now
        let (_, mut listener_conn) = poll_fn(|cx| Pin::new(&mut upgrade).as_mut().poll_unpin(cx))
            .now_or_never()
            .unwrap()
            .unwrap();
        let (_, mut dialer_conn) = poll_fn(|cx| Pin::new(&mut dial).as_mut().poll_unpin(cx))
            .now_or_never()
            .unwrap()
            .unwrap();
        info!("connections established");

        // initiate a new substream from the dialer
        let mut dialer_substream =
            poll_fn(|cx| Pin::new(&mut dialer_conn).as_mut().poll_outbound(cx))
                .await
                .unwrap();
        listener_notify_inbound_rx.recv().await.unwrap();

        // accept the substream on the listener
        assert!(
            poll_fn(|cx| Pin::new(&mut listener_transport).as_mut().poll(cx))
                .now_or_never()
                .is_none()
        );
        poll_fn(|cx| Pin::new(&mut listener_conn).as_mut().poll(cx)).now_or_never();

        // poll recipient's poll_inbound to receive the substream; sends a response to the sender
        let mut listener_substream =
            poll_fn(|cx| Pin::new(&mut listener_conn).as_mut().poll_inbound(cx))
                .now_or_never()
                .unwrap()
                .unwrap();
        info!("got listener substream");
        dialer_notify_inbound_rx.recv().await.unwrap();

        // poll sender to finalize the substream
        assert!(
            poll_fn(|cx| Pin::new(&mut dialer_transport).as_mut().poll(cx))
                .now_or_never()
                .is_none()
        );
        poll_fn(|cx| Pin::new(&mut dialer_conn).as_mut().poll(cx)).now_or_never();
        info!("got dialer substream");

        // write message from dialer to listener
        send_and_receive_substream_message(
            b"hello world".to_vec(),
            Pin::new(&mut dialer_substream),
            Pin::new(&mut listener_substream),
            Pin::new(&mut listener_transport),
            Pin::new(&mut listener_conn),
            &mut listener_notify_inbound_rx,
        )
        .await;

        // write message from listener to dialer
        send_and_receive_substream_message(
            b"hello back".to_vec(),
            Pin::new(&mut listener_substream),
            Pin::new(&mut dialer_substream),
            Pin::new(&mut dialer_transport),
            Pin::new(&mut dialer_conn),
            &mut dialer_notify_inbound_rx,
        )
        .await;

        // close the substream from the dialer side
        info!("closing dialer substream");
        dialer_substream.close().await.unwrap();
        listener_notify_inbound_rx.recv().await.unwrap();
        info!("dialer substream closed");

        // assert we can't read or write to either substream
        dialer_substream.write_all(b"hello").await.unwrap_err();
        // poll listener transport and conn to receive the substream close message
        poll_fn(|cx| Pin::new(&mut listener_transport).as_mut().poll(cx)).now_or_never();
        poll_fn(|cx| Pin::new(&mut listener_conn).as_mut().poll(cx)).now_or_never();
        listener_substream.write_all(b"hello").await.unwrap_err();
        let mut buf = vec![0u8; 5];
        dialer_substream.read(&mut buf).await.unwrap_err();
        listener_substream.read(&mut buf).await.unwrap_err();
        dialer_substream.close().await.unwrap_err();
        listener_substream.close().await.unwrap_err();
    }

    async fn send_and_receive_substream_message(
        data: Vec<u8>,
        mut sender_substream: Pin<&mut Substream>,
        mut recipient_substream: Pin<&mut Substream>,
        mut recipient_transport: Pin<&mut NymTransport>,
        mut recipient_conn: Pin<&mut Connection>,
        recipient_notify_inbound_rx: &mut UnboundedReceiver<()>,
    ) {
        // write message
        sender_substream.write_all(&data).await.unwrap();
        recipient_notify_inbound_rx.recv().await.unwrap();

        // poll recipient for message
        poll_fn(|cx| recipient_transport.as_mut().poll(cx)).now_or_never();
        poll_fn(|cx| recipient_conn.as_mut().poll(cx)).now_or_never();
        let mut buf = vec![0u8; data.len()];
        let n = recipient_substream.read(&mut buf).await.unwrap();
        assert_eq!(n, data.len());
        assert_eq!(buf, data[..]);
    }

<<<<<<< HEAD
    #[tokio::test]
    async fn test_transport_timeout() {
        let docker_client = clients::Cli::default();
        let nym_id = "test_transport_timeout";
        let (_container, dialer_uri) = create_nym_client(&docker_client, nym_id);
=======
    // FIXME: this test is currently ignored because mocking a new transport
    // takes too much, and maybe there's any other way to test this?
    #[ignore]
    #[tokio::test]
    async fn test_transport_timeout() {
        let nym_id = "test_transport_connection_dialer";

        #[allow(unused)]
        let docker_client = clients::Cli::default();
        let (_, dialer_uri) = create_nym_client(&docker_client, nym_id);
>>>>>>> 9af87901
        let (dialer_notify_inbound_tx, _) = unbounded_channel();
        let mut dialer_transport =
            NymTransport::new_with_notify_inbound(&dialer_uri, dialer_notify_inbound_tx)
                .await
<<<<<<< HEAD
                .unwrap()
                .with_timeout(std::time::Duration::from_millis(100));

        // mock a transport that will never resolve the connection.
        let empty_addr = Multiaddr::from_str(&format!(
            "/nym/Hmer6Ndt3PV13YW53HM8ri4NvqqtfDQUQBhzvKqb1dag.2g478dyxtrQXGWc1Mk2VEqdPcWXpz7EhAcjhdAJtVZdA@AnnYnEtBjB2a5sHmeRCnBq43qxyHDf95Bqd7cwQyKNLR"
        ))
        .expect("unable to parse multiaddress");

        let dial = dialer_transport.dial(empty_addr).unwrap();
        assert!(dial
            .await
            .err()
            .expect("should have timed out")
            .to_string()
            .contains("dial timed out"));
=======
                .unwrap();

        // TODO: mock a transport that will never resolve the connection.
        let empty_addr = Multiaddr::from_str(&format!(
            "/nym/{}.{}@{}",
            "a".repeat(44),
            "b".repeat(44),
            "c".repeat(44)
        ))
        .expect("unable to parse multiaddress");

        assert!(dialer_transport
            .dial(empty_addr)
            .err()
            .expect("should failed")
            .to_string()
            .contains("Timeout")); // Elapsed?
>>>>>>> 9af87901
    }
}<|MERGE_RESOLUTION|>--- conflicted
+++ resolved
@@ -93,11 +93,7 @@
     }
 
     /// Add timeout to transport and return self.
-<<<<<<< HEAD
     pub fn with_timeout(mut self, timeout: Duration) -> Self {
-=======
-    pub async fn with_timeout(mut self, timeout: Duration) -> Self {
->>>>>>> 9af87901
         self.handshake_timeout = timeout;
         self
     }
@@ -539,13 +535,7 @@
         transport::{Transport, TransportEvent},
         Multiaddr, StreamMuxer,
     };
-<<<<<<< HEAD
-    use std::pin::Pin;
-    use std::str::FromStr;
-    use std::sync::atomic::Ordering;
-=======
     use std::{pin::Pin, str::FromStr, sync::atomic::Ordering};
->>>>>>> 9af87901
     use testcontainers::clients;
     use tokio::sync::mpsc::{unbounded_channel, UnboundedReceiver, UnboundedSender};
     use tracing::info;
@@ -886,29 +876,15 @@
         assert_eq!(buf, data[..]);
     }
 
-<<<<<<< HEAD
     #[tokio::test]
     async fn test_transport_timeout() {
         let docker_client = clients::Cli::default();
         let nym_id = "test_transport_timeout";
         let (_container, dialer_uri) = create_nym_client(&docker_client, nym_id);
-=======
-    // FIXME: this test is currently ignored because mocking a new transport
-    // takes too much, and maybe there's any other way to test this?
-    #[ignore]
-    #[tokio::test]
-    async fn test_transport_timeout() {
-        let nym_id = "test_transport_connection_dialer";
-
-        #[allow(unused)]
-        let docker_client = clients::Cli::default();
-        let (_, dialer_uri) = create_nym_client(&docker_client, nym_id);
->>>>>>> 9af87901
         let (dialer_notify_inbound_tx, _) = unbounded_channel();
         let mut dialer_transport =
             NymTransport::new_with_notify_inbound(&dialer_uri, dialer_notify_inbound_tx)
                 .await
-<<<<<<< HEAD
                 .unwrap()
                 .with_timeout(std::time::Duration::from_millis(100));
 
@@ -925,24 +901,5 @@
             .expect("should have timed out")
             .to_string()
             .contains("dial timed out"));
-=======
-                .unwrap();
-
-        // TODO: mock a transport that will never resolve the connection.
-        let empty_addr = Multiaddr::from_str(&format!(
-            "/nym/{}.{}@{}",
-            "a".repeat(44),
-            "b".repeat(44),
-            "c".repeat(44)
-        ))
-        .expect("unable to parse multiaddress");
-
-        assert!(dialer_transport
-            .dial(empty_addr)
-            .err()
-            .expect("should failed")
-            .to_string()
-            .contains("Timeout")); // Elapsed?
->>>>>>> 9af87901
     }
 }