--- conflicted
+++ resolved
@@ -161,40 +161,6 @@
             .send(substream_id)
             .map_err(|e| Error::InboundSendError(e.to_string()))
     }
-<<<<<<< HEAD
-
-    /// this is called when a substream OpenRequest or OpenResponse is received
-    /// since Nym packets can be received out-of-order, we might receive data for a stream
-    /// before we receive the OpenRequest/Response. in this case, we store the data in
-    /// a pending map and send it to the substream once the OpenRequest/Response is received.
-    fn send_pending_inbound_data_to_substream(
-        &mut self,
-        substream_id: &SubstreamId,
-    ) -> Result<(), Error> {
-        if let Some(data) = self.pending_substream_data.remove(substream_id) {
-            debug!(
-                "sending pending inbound data to substream: {:?}",
-                substream_id
-            );
-            // send data to substream
-            let Some(inbound_tx) = self
-                    .substream_inbound_txs
-                    .get_mut(substream_id) else {
-                    // this error should NOT happen!!
-                    return Err(Error::InboundSendError(format!("SubstreamMessageType::OpenResponse no substream channel for ID: {:?}", substream_id)));
-            };
-            inbound_tx.send(data).map_err(|e| {
-                Error::InboundSendError(format!(
-                    "failed to send pending inbound data to substream: {}",
-                    e
-                ))
-            })?;
-        }
-
-        Ok(())
-    }
-=======
->>>>>>> 6c79d808
 }
 
 impl StreamMuxer for Connection {
@@ -274,36 +240,6 @@
                 }
                 SubstreamMessageType::Data(data) => {
                     debug!("SubstreamMessageType::Data: {:?}", &data);
-<<<<<<< HEAD
-
-                    // check if this is data that we don't have an inbound stream for
-                    // TODO this is kinda sus and we should clear out the data from memory if we don't
-                    // get an inbound stream within a certain amount of time
-                    let is_pending_inbound =
-                        !self.substream_inbound_txs.contains_key(&msg.substream_id);
-
-                    // check if this an outbound stream that's still pending response
-                    let is_pending_outbound = self.pending_substreams.contains(&msg.substream_id);
-
-                    if is_pending_inbound || is_pending_outbound {
-                        debug!(
-                            "SubstreamMessageType::Data is pending inbound: {:?} or pending outbound: {:?}",
-                            is_pending_inbound, is_pending_outbound
-                        );
-                        // this substream is still pending, so we need to store the data and send it to the substream later
-                        if let Some(existing_data) =
-                            self.pending_substream_data.get_mut(&msg.substream_id)
-                        {
-                            existing_data.extend(data.iter());
-                        } else {
-                            self.pending_substream_data
-                                .insert(msg.substream_id.clone(), data);
-                        }
-                        continue;
-                    }
-
-=======
->>>>>>> 6c79d808
                     let inbound_tx = self
                         .substream_inbound_txs
                         .get_mut(&msg.substream_id)
