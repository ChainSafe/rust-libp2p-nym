--- conflicted
+++ resolved
@@ -8,13 +8,8 @@
 hex = "0.4"
 libp2p = { version = "0.51.0", features = [ "identify", "macros", "ping", "tokio", "tcp", "dns", "websocket", "noise", "mplex", "yamux" ]}
 multihash = "0.17"
-<<<<<<< HEAD
-nym-websocket = { package = "websocket-requests", git = "https://github.com/nymtech/nym", branch = "master" }
-nym-sphinx = { package = "nym-sphinx", git = "https://github.com/nymtech/nym", branch = "master" }
-=======
 nym-websocket = { package = "websocket-requests", git = "https://github.com/nymtech/nym", rev = "7e109e7f2d684e261327fba7126b198cb3d7bc61" }
 nym-sphinx = { package = "nym-sphinx", git = "https://github.com/nymtech/nym", rev = "7e109e7f2d684e261327fba7126b198cb3d7bc61" }
->>>>>>> e945f10b
 parking_lot = "0.12"
 rand = { version = "0.8", features = [ "std" ] }
 rand_core = "0.6"
