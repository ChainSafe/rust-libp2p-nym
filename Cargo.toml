--- conflicted
+++ resolved
@@ -16,8 +16,4 @@
 tokio-tungstenite = "0.14"
 tracing = "0.1.23"
 tracing-subscriber = "0.2.15"
-<<<<<<< HEAD
-ascii = "1.1"
-=======
-testcontainers = "0.14.0"
->>>>>>> b9906698
+testcontainers = "0.14.0"